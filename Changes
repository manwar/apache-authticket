<<<<<<< HEAD
=======
{{$NEXT}}

0.93  2011-06-06
    fixed logout set Location header (broken in 0.92)
    added ticket object to _ticket_idle_timeout() args

>>>>>>> 261e9f3c
0.92  2011-06-03
*** Ticket Format Has Changed ***
    Tickets are now opaque, and are strings that include the signature hash,
        and the ticket data in MIME::Base64 encoding. This ensures that fields
        that may have been added to the ticket by a subclass are included in
        the signature.

0.91  2011-05-13
    added SIGNATURE support to make dist
    added signature test
    added META_MERGE bugtracker, repository to Makefile.PL
    cleanup Makefile.PL a bit
    fixed uninitialized warning in _unpack_ticket() [51138]
    fixed Odd number of elements warning in _unpack_ticket() [51136]
    POD: explain difference between "TicketExpires" and inherited AuthCookie
        "Expire" directive.
    MP1: synchronize with MP2 version.
    abstract common MP1/MP2 code into ::Base package.
    Move ::Util code into ::Base
    use Class::Accessor::Fast to generate accessors
    combine user/pass lookup into single SQL query (one less query per request)
    added get_config() for fetching config values
    added user_table(), ticket_table(), secret_table() methods to simplify
        table lookups
    eliminate need for _get_max_secret_version() - consolidated into
        fetch_secret()
    changed make_ticket() no longer takes $r parameter - use object attr
        instead
    added secret_version() to fetch current max secret version
    abstract new ticket fields generation into new_ticket_for()

Release 0.90
    changed LICENSE information in README removed "same terms as perl" and be
        more explicit.
    moved password check routines out into Util::compare_password()
    removed last of the hard coded SQL in Apache2::AuthTicket
    removed cruft in Apache2::AuthTicket left over from MP1 migration
    changed $this => $self
    added tests for tampered cookie, CheckIP=0, CheckBrowser=1
    changed config parsing so that boolean values can be specified as any of:
        TRUE : 1, yes, on, true
        FALSE: 0, no, off, false
    added Apache::AuthTicket::Util and moved some internal into it
    added configuration parameter TicketCheckBrowser which enables checking of
        the client User-Agent string.
    added configuration parameter TicketCheckIP so client ip address checks can
        be disabled.
    added test cases to check that cookie fields secure, path, and domain work
    moved source management to github.com:
        http://github.com/mschout/apache-authticket/
    updated documentation for MP2
    addedd a real test suite using DBD::SQLite backing, Apache::Test and
        Test::More

Release 0.40
   o update to use new Apache::Filter API (you need at least 1.012 now)
   o Create Apache2::AuthTicket from copy of Apache::AuthTicket and ported to
     mod_perl 2.0 API.  This is the first release that supports mod_perl2
   o MP2 - use SQL::Abstract to generate queries

Release 0.31
   o Removed an email address from Changes file via owners request.

Release 0.30
   o Changed calls from to Digest::MD5->md5_hex to just Digest::MD5::md5_hex()
     This causes md5 passwords generated with other md5() routines (PHP for 
     example to fail).  Thanks to Steve Chadsey for spotting this.

     ** NOTE ** MD5 passwords that worked with previous versions will not work
     with this version due to the fact that md5_hex() was used incorrectly.  
     Upgrading from previous versions will also invalidate any current tickets
     because the ticket generation routines also were using md5_hex
     incorrectly.

Release 0.20
   o Renamed module from Apache::TicketAccess to Apache::AuthTicket after
     discovering that Apache::TicketAccess is distributed with the mod_perl
     book examples.
   o Adapted module to Apache::AuthCookie v2.011.  This module now
     subclasses Apache::AuthCookie and relies on AuthCookie for all of the 
     cookie login logic.  This was basically a complete rewrite.
   o Split up query to fetch the server secret so that the LIMIT clause is
     not needed (for Sybase ASE backends, thanks to Eivind Trondsen)
   o Made DBI commit() only be called if AutoCommit is off. 
     (silences a warn() for MySQL)
   o Added support for md5 style passwords.
   o Added support for crypt() style passwords.
   o Added way to retrieve reason for login using
     $r->subprocess_env("AuthTicketReason").
   o Added support for Idle Timeout logouts via TicketIdleTimeout
     configuration.
   o Added "sample" directory with sql examples for setting up pgsql and mysql
     backends, as well as httpd.conf samples.
   o Removed libapreq dependency (AuthCookie does this stuff now)

Relaese 0.10
   o Initial public release: Apache::TicketAccess 0.10<|MERGE_RESOLUTION|>--- conflicted
+++ resolved
@@ -1,12 +1,7 @@
-<<<<<<< HEAD
-=======
-{{$NEXT}}
-
 0.93  2011-06-06
     fixed logout set Location header (broken in 0.92)
     added ticket object to _ticket_idle_timeout() args
 
->>>>>>> 261e9f3c
 0.92  2011-06-03
 *** Ticket Format Has Changed ***
     Tickets are now opaque, and are strings that include the signature hash,
